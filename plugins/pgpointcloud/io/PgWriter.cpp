--- conflicted
+++ resolved
@@ -100,12 +100,7 @@
 
     // Read other preferences
     m_overwrite = options.getValueOrDefault<bool>("overwrite", true);
-<<<<<<< HEAD
     m_patch_capacity = options.getValueOrDefault<uint32_t>("capacity", 400);
-=======
-    m_patch_capacity =
-        options.getValueOrDefault<uint32_t>("capacity", 400);
->>>>>>> 6e5c5f4d
     m_srid = options.getValueOrDefault<uint32_t>("srid", 4326);
     m_pcid = options.getValueOrDefault<uint32_t>("pcid", 0);
     m_pack = options.getValueOrDefault<bool>("pack_ignored_fields", true);
