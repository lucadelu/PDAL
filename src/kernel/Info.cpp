--- conflicted
+++ resolved
@@ -54,7 +54,6 @@
     , m_computeBoundary(false)
     , m_useXML(false)
     , m_useJSON(false)
-    , m_useREST(true)
     , m_QueryDistance(0.0)
     , m_numPointsToWrite(0)
     , m_showSample(false)
@@ -350,16 +349,11 @@
     m_tree->add_child("point", tree);
 }
 
+
 void Info::dumpSDO_PCMetadata(PointContext ctx, const Stage& stage) const
 {
-<<<<<<< HEAD
     boost::property_tree::ptree metadata = stage.serializePipeline();
     write_xml(std::cout, metadata);
-=======
-    std::string xml = pdal::Schema::to_xml(*ctx.schema(), stage.getMetadata());
-    std::ostream& ostr = m_outputStream ? *m_outputStream : std::cout;
-    ostr << xml;
->>>>>>> e3387c1e
 }
 
 
