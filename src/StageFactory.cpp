--- conflicted
+++ resolved
@@ -318,11 +318,7 @@
     REGISTER_FILTER(Color, pdal::filters::Color);
     REGISTER_FILTER(Crop, pdal::filters::Crop);
     REGISTER_FILTER(Decimation, pdal::filters::Decimation);
-<<<<<<< HEAD
     REGISTER_FILTER(Reprojection, pdal::filters::Reprojection);
-=======
-    REGISTER_FILTER(Descaling, pdal::filters::Descaling);
->>>>>>> 5b67cb76
     REGISTER_FILTER(InPlaceReprojection, pdal::filters::InPlaceReprojection);
     REGISTER_FILTER(Predicate, pdal::filters::Predicate);
     REGISTER_FILTER(Programmable, pdal::filters::Programmable);
