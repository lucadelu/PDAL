/******************************************************************************
* Copyright (c) 2011, Howard Butler, hobu.inc@gmail.com
*
* All rights reserved.
*
* Redistribution and use in source and binary forms, with or without
* modification, are permitted provided that the following
* conditions are met:
*
*     * Redistributions of source code must retain the above copyright
*       notice, this list of conditions and the following disclaimer.
*     * Redistributions in binary form must reproduce the above copyright
*       notice, this list of conditions and the following disclaimer in
*       the documentation and/or other materials provided
*       with the distribution.
*     * Neither the name of Hobu, Inc. or Flaxen Geo Consulting nor the
*       names of its contributors may be used to endorse or promote
*       products derived from this software without specific prior
*       written permission.
*
* THIS SOFTWARE IS PROVIDED BY THE COPYRIGHT HOLDERS AND CONTRIBUTORS
* "AS IS" AND ANY EXPRESS OR IMPLIED WARRANTIES, INCLUDING, BUT NOT
* LIMITED TO, THE IMPLIED WARRANTIES OF MERCHANTABILITY AND FITNESS
* FOR A PARTICULAR PURPOSE ARE DISCLAIMED. IN NO EVENT SHALL THE
* COPYRIGHT OWNER OR CONTRIBUTORS BE LIABLE FOR ANY DIRECT, INDIRECT,
* INCIDENTAL, SPECIAL, EXEMPLARY, OR CONSEQUENTIAL DAMAGES (INCLUDING,
* BUT NOT LIMITED TO, PROCUREMENT OF SUBSTITUTE GOODS OR SERVICES; LOSS
* OF USE, DATA, OR PROFITS; OR BUSINESS INTERRUPTION) HOWEVER CAUSED
* AND ON ANY THEORY OF LIABILITY, WHETHER IN CONTRACT, STRICT LIABILITY,
* OR TORT (INCLUDING NEGLIGENCE OR OTHERWISE) ARISING IN ANY WAY OUT
* OF THE USE OF THIS SOFTWARE, EVEN IF ADVISED OF THE POSSIBILITY
* OF SUCH DAMAGE.
****************************************************************************/

#pragma once

#include <pdal/pdal_internal.hpp>

#ifndef PDAL_HAVE_LIBXML2
#error "Including XMLSchema.hpp without libxml2 - build problem."
#endif

#include <pdal/Dimension.hpp>
#include <pdal/Metadata.hpp>

#include <string>
#include <stdarg.h>
#include <vector>

#include <libxml/parser.h>
#include <libxml/xmlschemas.h>

#include <libxml/parser.h>
#include <libxml/tree.h>
#include <libxml/xinclude.h>
#include <libxml/xmlIO.h>
#include <libxml/encoding.h>
#include <libxml/xmlwriter.h>

namespace pdal
{

void OCISchemaGenericErrorHandler(void * ctx, const char* message, ...);
void OCISchemaStructuredErrorHandler(void * userData, xmlErrorPtr error);

class XMLSchema;

struct XMLDim
{
    friend class XMLSchema;

public:
    XMLDim() : m_min(0.0), m_max(0.0)
    {}

    std::string m_name;
    std::string m_description;
    uint32_t m_position;
    double m_min;
    double m_max;
    DimType m_dimType;
};
typedef std::vector<XMLDim> XMLDimList;
inline bool operator < (const XMLDim& d1, const XMLDim& d2)
    { return d1.m_position < d2.m_position; }

class PDAL_DLL XMLSchema
{
public:
    XMLSchema(std::string xml, std::string xsd = "",
        Orientation::Enum orientation = Orientation::PointMajor);
    XMLSchema(const DimTypeList& dims, MetadataNode m = MetadataNode(),
        Orientation::Enum orientation = Orientation::PointMajor);
    XMLSchema() : m_orientation(Orientation::PointMajor)
    {}

<<<<<<< HEAD
    Dimension::IdList dims() const
    {
        Dimension::IdList ids;
        for (auto di = m_dims.begin(); di != m_dims.end(); ++di)
        {
            assert(di->m_id != Dimension::Id::Unknown);
            ids.push_back(di->m_id);
        }
        return ids;
    }

    DimInfoList dimInfoList() const
    {
        return m_dims;
    }

    std::vector<Dimension::Type::Enum> types() const
    {
        std::vector<Dimension::Type::Enum> types;
        for (auto di = m_dims.begin(); di != m_dims.end(); ++di)
            types.push_back(di->m_type);
        return types;
    }
};
=======
    ~XMLSchema()
        { xmlCleanupParser(); }
>>>>>>> 295bd7c4

    std::string xml() const;
    DimTypeList dimTypes() const;
    XMLDimList xmlDims() const
        { return m_dims; }

    MetadataNode getMetadata() const
        { return m_metadata;}
    void setId(const std::string& name, Dimension::Id::Enum id)
        { xmlDim(name).m_dimType.m_id = id; }
    void setXForm(Dimension::Id::Enum id, XForm xform)
        { xmlDim(id).m_dimType.m_xform = xform; }
    XForm xForm(Dimension::Id::Enum id) const
        { return xmlDim(id).m_dimType.m_xform; }
    void setOrientation(Orientation::Enum orientation)
        { m_orientation = orientation; }
    Orientation::Enum orientation() const
        { return m_orientation; }

private:
    Orientation::Enum m_orientation;
    XMLDimList m_dims;
    void* m_global_context;
    MetadataNode m_metadata;

    XMLDim& xmlDim(Dimension::Id::Enum id);
    const XMLDim& xmlDim(Dimension::Id::Enum id) const;
    XMLDim& xmlDim(const std::string& name);
    xmlDocPtr init(const std::string& xml, const std::string& xsd);
    bool validate(xmlDocPtr doc, const std::string& xsd);
    std::string remapOldNames(const std::string& input);
    bool loadMetadata(xmlNode *startNode, MetadataNode& input);
    bool load(xmlDocPtr doc);
    void writeXml(xmlTextWriterPtr w) const;
};

} // namespace pdal
<|MERGE_RESOLUTION|>--- conflicted
+++ resolved
@@ -94,35 +94,8 @@
     XMLSchema() : m_orientation(Orientation::PointMajor)
     {}
 
-<<<<<<< HEAD
-    Dimension::IdList dims() const
-    {
-        Dimension::IdList ids;
-        for (auto di = m_dims.begin(); di != m_dims.end(); ++di)
-        {
-            assert(di->m_id != Dimension::Id::Unknown);
-            ids.push_back(di->m_id);
-        }
-        return ids;
-    }
-
-    DimInfoList dimInfoList() const
-    {
-        return m_dims;
-    }
-
-    std::vector<Dimension::Type::Enum> types() const
-    {
-        std::vector<Dimension::Type::Enum> types;
-        for (auto di = m_dims.begin(); di != m_dims.end(); ++di)
-            types.push_back(di->m_type);
-        return types;
-    }
-};
-=======
     ~XMLSchema()
         { xmlCleanupParser(); }
->>>>>>> 295bd7c4
 
     std::string xml() const;
     DimTypeList dimTypes() const;
